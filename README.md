--- conflicted
+++ resolved
@@ -36,13 +36,8 @@
 
 #### Scripts used:
 Currently, 5 scripts are used:
-<<<<<<< HEAD
 1. `configData.py`: Contains the `configVars` class used to store environmental variables, as well as two other classes for OpenAI and LangChain API usage.
-2. `utils.py`: Contains common functions used to save and load data, and print and log messages.
-=======
-1. `config.py`: Contains the `Config` class used to store environmental and confirugration variables, as well as two other classes for OpenAI and LangChain API usage.
 2. `utils.py`: Contains common functions used to save and load data.
->>>>>>> 3799d2f7
 3. `transcriptLoader.py`: Contains the `TranscriptData` class that handles transcript file loading and initital processing.
 4. `topicExtractor.py`: Contains the `TopicModeller` class and functions to handle topic extraction from the processed transcript data.
 5. `questionGenerator.py`: Contains the `QuestionData` class and functions to handle and store question generation from the transcript data and extracted topics.