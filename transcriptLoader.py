--- conflicted
+++ resolved
@@ -5,12 +5,9 @@
 import pandas as pd
 from datetime import datetime
 from configData import captionsFolder
-<<<<<<< HEAD
 from utils import dataLoader, dataSaver, printAndLog
 
 
-=======
->>>>>>> 3799d2f7
 
 class TranscriptData:
     """
@@ -89,12 +86,6 @@
         Returns:
             list: List of validated SRT files.
         """
-<<<<<<< HEAD
-        if not os.path.exists(os.path.join(captionsFolder, self.config.videoToUse)):
-            printAndLog(
-                f"Video folder not found for {self.config.videoToUse} in Caption folder {self.config.static.captionsFolder}.",
-                level="error",
-=======
         if not os.path.exists(captionsFolder):
             os.makedirs(captionsFolder)
             logging.error(
@@ -105,7 +96,6 @@
         if not os.path.exists(os.path.join(captionsFolder, self.config.videoToUse)):
             logging.error(
                 f"Video folder not found for {self.config.videoToUse} in Caption folder {captionsFolder}."
->>>>>>> 3799d2f7
             )
             sys.exit("Captions folder not found. Exiting...")
 
@@ -124,54 +114,11 @@
         """
         Prints the shape and head of the processed transcript data.
         """
-<<<<<<< HEAD
         printAndLog(f"Processed transcript data shape: {self.combinedTranscript.shape}")
         printAndLog(
             f"Processed transcript data head: {self.combinedTranscript.head(5)}"
         )
 
-=======
-        if len(self.srtFiles) > 1:
-            logging.info(
-                f"Multiple SRT files found. Using the first one: {self.srtFiles[0]}"
-            )
-
-        with open(self.srtFiles[0], "r") as f:
-            lines = f.readlines()
-
-        transcript = []
-
-        timeFormat = "%H:%M:%S,%f"
-        arrow = "-->"
-
-        sentence = ""
-        startTime, endTime = "", ""
-
-        for line in lines:
-            line = line.strip()
-            if line.isdigit():
-                continue
-            elif arrow in line:
-                startTime, endTime = line.split(arrow)
-                startTime = datetime.strptime(startTime.strip(), timeFormat)  # .time()
-                endTime = datetime.strptime(endTime.strip(), timeFormat)  # .time()
-            elif line:
-                sentence += " " + line
-            else:
-                transcript.append(
-                    {"Line": sentence.strip(), "Start": startTime, "End": endTime}
-                )
-                sentence = ""
-
-        transcriptDF = pd.DataFrame(transcript)
-        logging.info(f"Transcript data extracted from {self.srtFiles[0]}")
-        logging.info(f"Transcript data shape: {transcriptDF.shape}")
-        logging.info(f"Transcript data head: {transcriptDF.head(5)}")
-
-        if transcriptDF.shape[0] == 0:
-            logging.error(f"No transcript data found in {self.srtFiles[0]}. Exiting...")
-            sys.exit("No transcript data found. Exiting...")
->>>>>>> 3799d2f7
 
 def processSrtFiles(srtFiles):
     """
@@ -220,15 +167,14 @@
             )
             sentence = ""
 
-    transcriptDF = pd.DataFrame(transcript)
-
-<<<<<<< HEAD
-    if transcriptDF.shape[0] == 0:
-        printAndLog(
-            f"No transcript data found in {srtFiles[0]}. Exiting...",
-            level="error",
-        )
-        sys.exit("No transcript data found. Exiting...")
+        transcriptDF = pd.DataFrame(transcript)
+        logging.info(f"Transcript data extracted from {self.srtFiles[0]}")
+        logging.info(f"Transcript data shape: {transcriptDF.shape}")
+        logging.info(f"Transcript data head: {transcriptDF.head(5)}")
+
+        if transcriptDF.shape[0] == 0:
+            logging.error(f"No transcript data found in {self.srtFiles[0]}. Exiting...")
+            sys.exit("No transcript data found. Exiting...")
 
     printAndLog(f"Transcript data extracted from {srtFiles[0]}", logOnly=True)
     printAndLog(f"Transcript data shape: {transcriptDF.shape}", logOnly=True)
@@ -277,22 +223,11 @@
         currStart = slicedTranscript.iloc[-1]["End"]
         duration = pd.Timedelta(seconds=windowSize)
 
-    combinedTranscript = pd.DataFrame(combinedTranscript)
-
-    if combinedTranscript.shape[0] == 0:
-        printAndLog(
-            f"Error, combined transcript data appears to be empty even though tranacript data was not. Exiting...",
-            level="error",
-        )
-        sys.exit("Transcipt line combining failed. Exiting...")
-
-    
-    printAndLog(
-        f"Combined Transcript data shape: {combinedTranscript.shape}", logOnly=True
-    )
-    printAndLog(
-        f"Combined Transcript data head: {combinedTranscript.head(5)}", logOnly=True
-    )
+        combinedTranscript = pd.DataFrame(combinedTranscript)
+        logging.info(
+            f"Combined Transcript data shape: {combinedTranscript.shape}",
+        )
+        logging.info(f"Combined Transcript data head: {combinedTranscript.head(5)}")
 
     return combinedTranscript
 
@@ -317,12 +252,5 @@
         config,
         "transcriptData",
     )
-=======
-        combinedTranscript = pd.DataFrame(combinedTranscript)
-        logging.info(
-            f"Combined Transcript data shape: {combinedTranscript.shape}",
-        )
-        logging.info(f"Combined Transcript data head: {combinedTranscript.head(5)}")
->>>>>>> 3799d2f7
 
     return transcriptData